--- conflicted
+++ resolved
@@ -89,8 +89,6 @@
     if 'null' in condition_names:
         condition_names.remove('null')
 
-<<<<<<< HEAD
-=======
     print("Number of conditions: ", len(condition_names))
     print("Number of train image conditions:", len([c for c in condition_names if "train_image" in c]))
     print("Number of train caption conditions:", len([c for c in condition_names if "train_caption" in c]))
@@ -103,7 +101,6 @@
         conds_imagery = [c in conds for conds in events_df['glm_conditions'].values]
         print(f'number of repeats of imagery condition {c}: {np.sum(conds_imagery)}')
 
->>>>>>> c5e31024
     if log_file is not None:
         events_df.to_csv(log_file, sep="\t")
 
@@ -175,17 +172,17 @@
 
 
 def process_scans(subject, task_name, args):
-    preprocessed_fmri_mni_space_dir = os.path.join(args.mni_data_dir, subject)
+    preprocessed_functional_data_dir = os.path.join(args.preprocessing_datasink_dir, "coregistered", subject)
     realignment_data_dir = os.path.join(args.preprocessed_data_dir, "datasink", "realignment")
     raw_fmri_subj_data_dir = str(os.path.join(args.raw_data_dir, subject))
 
     scans = []
     event_files = []
     realign_files = []
-    sessions, session_dirs = get_sessions(preprocessed_fmri_mni_space_dir, args.sessions)
+    sessions, session_dirs = get_sessions(preprocessed_functional_data_dir, args.sessions)
     for session, session_dir in zip(sessions, session_dirs):
         print(f"Scanning for runs in {session_dir}")
-        n_runs = len(glob(os.path.join(session_dir, 'rarasub*run*_bold.nii')))
+        n_runs = len(glob(os.path.join(session_dir, 'rrasub*run*_bold.nii')))
         runs = [f'run-{id:02d}' for id in range(1, n_runs + 1)]
         print(f"Runs: {runs}")
         for run in runs:
@@ -238,8 +235,39 @@
     return fmri_spec
 
 
-def define_fmri_betas_jobs(units, RT, fmri_t, fmri_t0, derivs, VOLT, GLOBAL, mthresh, mask, CVI, output_dir, subject,
+def define_fmri_betas_jobs(output_dir, subject,
                            task_name, args, condition_proc_func):
+    #####################
+    # fmri parameters:
+    #####################
+
+    # timings
+    units = 'secs'  # units for design secs/scans
+    RT = 2.0  # interscan interval
+    fmri_t = 46.0  # microtime resolution (16). in case of slice-timing set it to number of slices
+    fmri_t0 = 23.0  # microtime onset (8). in case of slice-timing, set it to the reference slice
+
+    # no factorial design (don't change)
+    # matlabbatch{1}.spm.stats.fmri_spec.fact = struct('name', {}, 'levels', {});
+
+    # hrf
+    derivs = [0.0, 0.0]  # HRF derivatives
+
+    # do not model interaction (don't change)
+    VOLT = 1.0
+
+    # no global minimization (don't change)
+    GLOBAL = 'None'
+
+    # implicit mask threhsold
+    mthresh = 0.8
+
+    # explicit mask (if set, the threshold will be ignored)
+    mask = get_gray_matter_mask_path(subject)
+
+    # serial correlation (don't change)
+    CVI = 'AR(1)'
+
     fmri_spec = get_base_fmri_spec(units, RT, fmri_t, fmri_t0, derivs, VOLT, GLOBAL, mthresh, mask, CVI)
 
     fmri_spec['dir'] = np.array([output_dir], dtype=object)
@@ -247,8 +275,6 @@
     scans, event_files, realign_files = process_scans(subject, task_name, args)
 
     fmri_spec['sess']['scans'] = np.array(scans, dtype=object)[:, np.newaxis]
-
-    # multi regressors
     fmri_spec['sess']['regress'] = define_multi_regressors(realign_files)
 
     # conditions
@@ -281,99 +307,15 @@
 def run(args):
     for subject in args.subjects:
         print(subject)
-<<<<<<< HEAD
-=======
-        preprocessed_functional_data_dir = os.path.join(args.preprocessing_datasink_dir, "coregistered", subject)
-        raw_fmri_subj_data_dir = str(os.path.join(args.raw_data_dir, subject))
->>>>>>> c5e31024
 
         output_dir = str(os.path.join(args.output_dir, subject, "unstructured"))
 
-        #####################
-        # fmri parameters:
-        #####################
-
-        # timings
-        units = 'secs'  # units for design secs/scans
-        RT = 2.0  # interscan interval
-        fmri_t = 46.0  # microtime resolution (16). in case of slice-timing set it to number of slices
-        fmri_t0 = 23.0  # microtime onset (8). in case of slice-timing, set it to the reference slice
-
-        # no factorial design (don't change)
-        # matlabbatch{1}.spm.stats.fmri_spec.fact = struct('name', {}, 'levels', {});
-
-        # hrf
-        derivs = [0.0, 0.0]  # HRF derivatives
-
-        # do not model interaction (don't change)
-        VOLT = 1.0
-
-        # no global minimization (don't change)
-        GLOBAL = 'None'
-
-        # implicit mask threhsold
-        mthresh = 0.0
-
-        # explicit mask (if set, the threshold will be ignored)
-        mask = get_gray_matter_mask_path(subject, mni=False)
-
-        # serial correlation (don't change)
-        CVI = 'AR(1)'
-
         task_name = "coco"
 
         os.makedirs(output_dir, exist_ok=True)
-<<<<<<< HEAD
 
         jobs, condition_names = define_fmri_betas_jobs(
-            units, RT, fmri_t, fmri_t0, derivs, VOLT, GLOBAL, mthresh, mask, CVI, output_dir, subject, task_name, args,
-            condition_proc_func=preprocess_event_files
-=======
-        fmri_spec['dir'] = np.array([output_dir], dtype=object)
-
-        scans = []
-        event_files = []
-        realign_files = []
-        sessions, session_dirs = get_sessions(preprocessed_functional_data_dir, sessions_subsample)
-        for session, session_dir in zip(sessions, session_dirs):
-            print(f"Scanning for runs in {session_dir}")
-            n_runs = len(glob(os.path.join(session_dir, 'rrasub*run*_bold.nii')))
-            runs = [f'run-{id:02d}' for id in range(1, n_runs + 1)]
-            print(f"Runs: {runs}")
-            for run in runs:
-                event_file = os.path.join(
-                    raw_fmri_subj_data_dir, session, "func",
-                    f"{subject}_{session}_task-coco_{run}_events.tsv"
-                )
-                event_files.append(event_file)
-                realign_file = os.path.join(
-                    args.preprocessing_datasink_dir, 'realignment', subject, session,
-                    f'rp_a{subject}_{session}_task-coco_{run}_bold.txt'
-                )
-                realign_files.append(realign_file)
-                run_file = os.path.join(
-                    session_dir,
-                    f'rra{subject}_{session}_task-coco_{run}_bold.nii'
-                )
-                run_nii = nib.load(run_file)
-                run_size = run_nii.shape[-1]
-                for s in range(1, run_size + 1):
-                    scans.append(f"{run_file},{s}")
-
-        fmri_spec['sess']['scans'] = np.array(scans, dtype=object)[:, np.newaxis]
-
-        # multi regressors
-        fmri_spec['sess']['regress'] = define_multi_regressors(realign_files)
-
-        # conditions
-        conditions = load_event_files(
-            event_files,
-            log_file=os.path.join(output_dir, 'dmlog_stage_1.tsv'))
-
-        fmri_spec['sess']['cond'] = fromarrays(
-            [conditions.conditions, conditions.onsets, conditions.durations, conditions.tmod, conditions.pmod,
-             conditions.orthogonalizations], names=['name', 'onset', 'duration', 'tmod', 'pmod', 'orth']
->>>>>>> c5e31024
+            output_dir, subject, task_name, args, condition_proc_func=preprocess_event_files
         )
 
         print("Number of conditions: ", len(condition_names))
