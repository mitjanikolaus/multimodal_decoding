--- conflicted
+++ resolved
@@ -36,11 +36,7 @@
 def plot(args):
     fsaverage = datasets.fetch_surf_fsaverage(mesh=args.resolution)
 
-<<<<<<< HEAD
-    for result_metric in  [METRIC_MOD_INVARIANT] + T_VAL_METRICS:
-=======
     for result_metric in [METRIC_GW] + T_VAL_METRICS:
->>>>>>> b61fe993
         results_path = str(os.path.join(RESULTS_DIR, "searchlight", args.model, args.features, args.resolution,
                                         searchlight_mode_from_args(args)))
 
