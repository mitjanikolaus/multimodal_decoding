--- conflicted
+++ resolved
@@ -264,11 +264,7 @@
         features = VISION_FEATS_ONLY
     elif model_name.startswith("visualbert") or model_name.startswith("lxmert") or model_name.startswith(
             "vilt") or model_name.startswith("clip") or model_name.startswith("imagebind") or model_name.startswith(
-<<<<<<< HEAD
-        "flava") or model_name.startswith("bridgetower"):
-=======
         "flava") or model_name.startswith("random-flava"):
->>>>>>> 81f53a05
         features = CONCAT_FEATS
     else:
         raise RuntimeError(f"Unknown default features for {model_name}")
