import argparse
import time

import numpy as np
import os
import pickle

import torch
<<<<<<< HEAD
from tqdm import tqdm
=======
from sklearn.linear_model import Ridge
from sklearn.metrics import make_scorer
from sklearn.model_selection import GridSearchCV
>>>>>>> c5e31024

from data import LatentFeatsConfig, SELECT_DEFAULT, FEATURE_COMBINATION_CHOICES, VISION_FEAT_COMBINATION_CHOICES, \
    LANG_FEAT_COMBINATION_CHOICES, apply_mask, standardize_fmri_betas, get_latent_features, \
    standardize_latents, MODALITY_AGNOSTIC, TRAINING_MODES, SPLIT_TRAIN, SPLIT_IMAGERY, get_fmri_data, \
    ALL_SPLITS, TEST_SPLITS, SPLIT_TEST_IMAGES, SPLIT_TEST_CAPTIONS
from eval import pairwise_accuracy, calc_all_pairwise_accuracy_scores, ACC_CAPTIONS, ACC_IMAGES, ACC_IMAGERY, \
    ACC_IMAGERY_WHOLE_TEST
<<<<<<< HEAD
from himalaya.backend import set_backend
from himalaya.kernel_ridge import KernelRidgeCV
from utils import FMRI_BETAS_DIR, SUBJECTS, RESULTS_FILE, DEFAULT_MODEL, DEFAULT_RESOLUTION, \
    ATTENTION_MOD_FMRI_BETAS_DIR, RIDGE_DECODER_ATTN_MOD_OUT_DIR, PREDICTIONS_FILE
=======
from utils import FMRI_BETAS_DIR, SUBJECTS, RESULTS_FILE, RIDGE_DECODER_OUT_DIR, DEFAULT_MODEL, DEFAULT_RESOLUTION
>>>>>>> c5e31024

NUM_CV_SPLITS = 5
DEFAULT_ALPHAS = [1e2, 1e3, 1e4, 1e5, 1e6, 1e7]


def get_run_str(betas_dir, feats_config, mask=None, surface=False, resolution=DEFAULT_RESOLUTION):
    run_str = f"{feats_config.model}_{feats_config.combined_feats}"
    run_str += f"_{feats_config.vision_features}"
    run_str += f"_{feats_config.lang_features}"
    if betas_dir.endswith(os.sep):
        betas_dir = betas_dir[:-1]
    run_str += f"_{betas_dir.split(os.sep)[-1]}"

    if mask is not None:
        if mask.startswith("functional_") or mask.startswith("anatomical_"):
            run_str += f"_mask_{mask}"
        else:
            mask_name = os.path.basename(mask).replace(".p", "")
            run_str += f"_mask_{mask_name}"

    if surface:
        run_str += f"_surface_{resolution}"

    return run_str


<<<<<<< HEAD
def tensor_pairwise_accuracy(
        latents, predictions, metric="cosine", standardize_predictions=False, standardize_latents=False
):
    if torch.is_tensor(latents) and latents.is_cuda:
        latents = latents.cpu().numpy()
        predictions = predictions.cpu().numpy()
    predictions = predictions.squeeze()

    return pairwise_accuracy(latents, predictions, metric, standardize_predictions, standardize_latents)


def get_fmri_data_for_splits(subject, splits, training_mode, main_betas_dir, attn_mod_betas_dir=None, surface=False,
                             resolution=DEFAULT_RESOLUTION):
    fmri_betas, stim_ids, stim_types = dict(), dict(), dict()
    for split in tqdm(splits, desc="loading fmri data"):
        mode = training_mode if split == SPLIT_TRAIN else MODALITY_AGNOSTIC
        betas_dir = main_betas_dir if split in [SPLIT_TRAIN, SPLIT_TEST_IMAGES, SPLIT_TEST_CAPTIONS,
                                           SPLIT_IMAGERY] else attn_mod_betas_dir
        fmri_betas[split], stim_ids[split], stim_types[split] = get_fmri_data(
            betas_dir,
            subject,
            split,
            mode,
            surface=surface,
            resolution=resolution,
        )

    return fmri_betas, stim_ids, stim_types


def get_latents_for_splits(subject, feats_config, splits, training_mode):
    latents = dict()
    for split in splits:
        mode = training_mode if split == SPLIT_TRAIN else MODALITY_AGNOSTIC
        latents[split] = get_latent_features(feats_config, subject, split, mode)
    return latents


=======
>>>>>>> c5e31024
def run(args):
    for training_mode in args.training_modes:
        for subject in args.subjects:
            fmri_betas_full, stim_ids, stim_types = get_fmri_data_for_splits(
                subject, ALL_SPLITS, training_mode, args.betas_dir, args.attn_mod_betas_dir, args.surface,
                args.resolution
            )
            for mask in args.masks:
                mask = None if mask in ["none", "None"] else mask
                fmri_betas = apply_mask(mask, fmri_betas_full, args)
                fmri_betas = standardize_fmri_betas(fmri_betas)
                for split in fmri_betas.keys():
                    print(f"{split} fMRI betas shape: {fmri_betas[split].shape}")

                for model in args.models:
                    feats_config = LatentFeatsConfig(
                        model, args.features, args.test_features, args.vision_features, args.lang_features
                    )

                    print(f"TRAIN MODE: {training_mode} | SUBJECT: {subject} | "
                          f"MODEL: {model} | FEATURES: {feats_config.features} {feats_config.vision_features} "
                          f"{feats_config.lang_features} | TEST FEATURES: {feats_config.test_features}")
                    if mask is not None:
                        print("Mask: ", os.path.basename(mask))

                    run_str = get_run_str(args.betas_dir, feats_config, mask, args.surface, args.resolution)
                    results_file_path = os.path.join(
                        RIDGE_DECODER_ATTN_MOD_OUT_DIR, training_mode, subject, run_str, RESULTS_FILE
                    )
                    if os.path.isfile(results_file_path) and not args.overwrite:
                        print(f"Skipping decoder training as results are already present at {results_file_path}")
                        continue

                    latents = get_latents_for_splits(subject, feats_config, ALL_SPLITS, training_mode)
                    latents = standardize_latents(latents)
                    print(f"train latents shape: {latents[SPLIT_TRAIN].shape}")

                    pairwise_acc_scorer = make_scorer(pairwise_accuracy, greater_is_better=True)
                    clf = GridSearchCV(
                        estimator=Ridge(fit_intercept=False),
                        param_grid=dict(alpha=args.l2_regularization_alphas),
                        scoring=pairwise_acc_scorer, cv=NUM_CV_SPLITS, n_jobs=args.n_jobs,
                        pre_dispatch=args.n_pre_dispatch, refit=True, verbose=3
                    )

                    start = time.time()
                    clf.fit(fmri_betas[SPLIT_TRAIN], latents[SPLIT_TRAIN])
                    end = time.time()
                    print(f"Elapsed time: {int(end - start)}s")

                    best_alpha = clf.best_params_["alpha"]

                    best_model = clf.best_estimator_

<<<<<<< HEAD
                    predicted_latents = {split: clf.predict(fmri_betas[split]) for split in TEST_SPLITS}

                    predicted_latents = {split: backend.to_numpy(lats) for split, lats in predicted_latents.items()}

                    # results = {
                    #     "alpha": best_alpha,
                    #     "model": model,
                    #     "subject": subject,
                    #     "features": feats_config.features,
                    #     "test_features": feats_config.test_features,
                    #     "vision_features": feats_config.vision_features,
                    #     "lang_features": feats_config.lang_features,
                    #     "training_mode": training_mode,
                    #     "mask": mask,
                    #     "num_voxels": fmri_betas[SPLIT_TRAIN].shape[1],
                    #     # "predictions": predicted_latents,
                    #     "surface": args.surface,
                    #     "resolution": args.resolution,
                    # }
                    scores_df = calc_all_pairwise_accuracy_scores(latents, predicted_latents)
                    scores_df["model"] = model
                    scores_df["subject"] = subject
                    scores_df["features"] = feats_config.features
                    scores_df["test_features"] = feats_config.test_features
                    scores_df["vision_features"] = feats_config.vision_features
                    scores_df["lang_features"] = feats_config.lang_features
                    scores_df["training_mode"] = training_mode
                    scores_df["mask"] = mask
                    scores_df["num_voxels"] = fmri_betas[SPLIT_TRAIN].shape[1]
                    scores_df["surface"] = args.surface
                    scores_df["resolution"] = args.resolution

                    # results.update(scores)
                    print(
                        f"Best alphas: {best_alpha}"
                    )

                    # results_no_standardization = calc_all_pairwise_accuracy_scores(
                    #     latents, predicted_latents, stim_types, standardize_predictions=False
                    # )
                    # print(
                    #     f"Without standardization of predictions:\n"
                    #     f"Pairwise acc (captions): {results[ACC_CAPTIONS]:.2f}"
                    #     f" | Pairwise acc (images): {results[ACC_IMAGES]:.2f}"
                    #     f" | Pairwise acc (imagery): {results[ACC_IMAGERY]:.2f}"
                    #     f" | Pairwise acc (imagery whole test set): "
                    #     f"{results[ACC_IMAGERY_WHOLE_TEST]:.2f}"
                    # )
                    os.makedirs(os.path.dirname(results_file_path), exist_ok=True)
                    scores_df.to_csv(results_file_path, index=False)

                    predictions_file_path = os.path.join(
                        RIDGE_DECODER_ATTN_MOD_OUT_DIR, training_mode, subject, run_str, PREDICTIONS_FILE
                    )
                    pickle.dump(predicted_latents, open(predictions_file_path, 'wb'))

                    print(scores_df.to_string(index=False))
                    print('\n\n')
=======
                    test_fmri_betas = test_fmri_betas.astype(np.float32)
                    test_predicted_latents = best_model.predict(test_fmri_betas)

                    imagery_fmri_betas = imagery_fmri_betas.astype(np.float32)
                    imagery_predicted_latents = best_model.predict(imagery_fmri_betas)

                    results = {
                        "alpha": best_alpha,
                        "model": model,
                        "subject": subject,
                        "features": feats_config.features,
                        "test_features": feats_config.test_features,
                        "vision_features": feats_config.vision_features,
                        "lang_features": feats_config.lang_features,
                        "training_mode": training_mode,
                        "mask": mask,
                        "num_voxels": test_fmri_betas.shape[1],
                        "stimulus_ids": test_stim_ids,
                        "stimulus_types": test_stim_types,
                        "imagery_stimulus_ids": imagery_stim_ids,
                        "predictions": test_predicted_latents,
                        "imagery_predictions": imagery_predicted_latents,
                        "latents": test_latents,
                        "imagery_latents": imagery_latents,
                        "surface": args.surface,
                        "resolution": args.resolution,
                    }
                    scores = calc_all_pairwise_accuracy_scores(
                        test_latents, test_predicted_latents, test_stim_types,
                        imagery_latents, imagery_predicted_latents, standardize_predictions=True
                    )
                    results.update(scores)
                    print(
                        f"Best alpha: {best_alpha}\n"
                        f"Pairwise acc (mean): {np.mean((results[ACC_CAPTIONS], results[ACC_IMAGES])):.4f}"
                        f" | Pairwise acc (captions): {results[ACC_CAPTIONS]:.2f}"
                        f" | Pairwise acc (images): {results[ACC_IMAGES]:.2f}"
                        f" | Pairwise acc (imagery): {results[ACC_IMAGERY]:.2f}"
                        f" | Pairwise acc (imagery whole test set): {results[ACC_IMAGERY_WHOLE_TEST]:.2f}"
                    )

                    os.makedirs(os.path.dirname(results_file_path), exist_ok=True)
                    pickle.dump(results, open(results_file_path, 'wb'))

                    results_no_standardization = calc_all_pairwise_accuracy_scores(
                        test_latents, test_predicted_latents, test_stim_types,
                        imagery_latents, imagery_predicted_latents, standardize_predictions=False
                    )
                    print(
                        f"Without standardization of predictions:\n"
                        f"Pairwise acc (mean): {np.mean((results_no_standardization[ACC_CAPTIONS], results_no_standardization[ACC_IMAGES])):.4f}"
                        f" | Pairwise acc (captions): {results_no_standardization[ACC_CAPTIONS]:.2f}"
                        f" | Pairwise acc (images): {results_no_standardization[ACC_IMAGES]:.2f}"
                        f" | Pairwise acc (imagery): {results_no_standardization[ACC_IMAGERY]:.2f}"
                        f" | Pairwise acc (imagery whole test set): "
                        f"{results_no_standardization[ACC_IMAGERY_WHOLE_TEST]:.2f}"
                    )
>>>>>>> c5e31024


def get_args():
    parser = argparse.ArgumentParser()

    parser.add_argument("--betas-dir", type=str, default=FMRI_BETAS_DIR)
    parser.add_argument("--attn-mod-betas-dir", type=str, default=ATTENTION_MOD_FMRI_BETAS_DIR)

    parser.add_argument("--training-modes", type=str, nargs="+", default=[MODALITY_AGNOSTIC],
                        choices=TRAINING_MODES)

    parser.add_argument("--models", type=str, nargs='+', default=[DEFAULT_MODEL])
    parser.add_argument("--features", type=str, default=SELECT_DEFAULT,
                        choices=FEATURE_COMBINATION_CHOICES)
    parser.add_argument("--test-features", type=str, default=SELECT_DEFAULT,
                        choices=FEATURE_COMBINATION_CHOICES)

    parser.add_argument("--vision-features", type=str, default=SELECT_DEFAULT,
                        choices=VISION_FEAT_COMBINATION_CHOICES)
    parser.add_argument("--lang-features", type=str, default=SELECT_DEFAULT,
                        choices=LANG_FEAT_COMBINATION_CHOICES)

    parser.add_argument("--subjects", type=str, nargs='+', default=SUBJECTS)

    parser.add_argument("--l2-regularization-alphas", type=float, nargs='+', default=DEFAULT_ALPHAS)

    parser.add_argument("--n-jobs", type=int, default=10)
    parser.add_argument("--n-pre-dispatch", type=int, default=10)

    parser.add_argument("--surface", action='store_true', default=False)
    parser.add_argument("--resolution", default=DEFAULT_RESOLUTION)
    parser.add_argument("--masks", nargs='+', type=str, default=[None])

    parser.add_argument("--overwrite", action='store_true', default=False)

    return parser.parse_args()


if __name__ == "__main__":
    args = get_args()
    run(args)<|MERGE_RESOLUTION|>--- conflicted
+++ resolved
@@ -6,13 +6,10 @@
 import pickle
 
 import torch
-<<<<<<< HEAD
-from tqdm import tqdm
-=======
 from sklearn.linear_model import Ridge
 from sklearn.metrics import make_scorer
 from sklearn.model_selection import GridSearchCV
->>>>>>> c5e31024
+from tqdm import tqdm
 
 from data import LatentFeatsConfig, SELECT_DEFAULT, FEATURE_COMBINATION_CHOICES, VISION_FEAT_COMBINATION_CHOICES, \
     LANG_FEAT_COMBINATION_CHOICES, apply_mask, standardize_fmri_betas, get_latent_features, \
@@ -20,14 +17,9 @@
     ALL_SPLITS, TEST_SPLITS, SPLIT_TEST_IMAGES, SPLIT_TEST_CAPTIONS
 from eval import pairwise_accuracy, calc_all_pairwise_accuracy_scores, ACC_CAPTIONS, ACC_IMAGES, ACC_IMAGERY, \
     ACC_IMAGERY_WHOLE_TEST
-<<<<<<< HEAD
-from himalaya.backend import set_backend
-from himalaya.kernel_ridge import KernelRidgeCV
+from utils import FMRI_BETAS_DIR, SUBJECTS, RESULTS_FILE, RIDGE_DECODER_OUT_DIR, DEFAULT_MODEL, DEFAULT_RESOLUTION
 from utils import FMRI_BETAS_DIR, SUBJECTS, RESULTS_FILE, DEFAULT_MODEL, DEFAULT_RESOLUTION, \
     ATTENTION_MOD_FMRI_BETAS_DIR, RIDGE_DECODER_ATTN_MOD_OUT_DIR, PREDICTIONS_FILE
-=======
-from utils import FMRI_BETAS_DIR, SUBJECTS, RESULTS_FILE, RIDGE_DECODER_OUT_DIR, DEFAULT_MODEL, DEFAULT_RESOLUTION
->>>>>>> c5e31024
 
 NUM_CV_SPLITS = 5
 DEFAULT_ALPHAS = [1e2, 1e3, 1e4, 1e5, 1e6, 1e7]
@@ -52,18 +44,6 @@
         run_str += f"_surface_{resolution}"
 
     return run_str
-
-
-<<<<<<< HEAD
-def tensor_pairwise_accuracy(
-        latents, predictions, metric="cosine", standardize_predictions=False, standardize_latents=False
-):
-    if torch.is_tensor(latents) and latents.is_cuda:
-        latents = latents.cpu().numpy()
-        predictions = predictions.cpu().numpy()
-    predictions = predictions.squeeze()
-
-    return pairwise_accuracy(latents, predictions, metric, standardize_predictions, standardize_latents)
 
 
 def get_fmri_data_for_splits(subject, splits, training_mode, main_betas_dir, attn_mod_betas_dir=None, surface=False,
@@ -93,8 +73,6 @@
     return latents
 
 
-=======
->>>>>>> c5e31024
 def run(args):
     for training_mode in args.training_modes:
         for subject in args.subjects:
@@ -149,10 +127,7 @@
 
                     best_model = clf.best_estimator_
 
-<<<<<<< HEAD
-                    predicted_latents = {split: clf.predict(fmri_betas[split]) for split in TEST_SPLITS}
-
-                    predicted_latents = {split: backend.to_numpy(lats) for split, lats in predicted_latents.items()}
+                    predicted_latents = {split: best_model.predict(fmri_betas[split]) for split in TEST_SPLITS}
 
                     # results = {
                     #     "alpha": best_alpha,
@@ -164,11 +139,22 @@
                     #     "lang_features": feats_config.lang_features,
                     #     "training_mode": training_mode,
                     #     "mask": mask,
-                    #     "num_voxels": fmri_betas[SPLIT_TRAIN].shape[1],
-                    #     # "predictions": predicted_latents,
+                    #     "num_voxels": test_fmri_betas.shape[1],
+                    #     "stimulus_ids": test_stim_ids,
+                    #     "stimulus_types": test_stim_types,
+                    #     "imagery_stimulus_ids": imagery_stim_ids,
+                    #     "predictions": test_predicted_latents,
+                    #     "imagery_predictions": imagery_predicted_latents,
+                    #     "latents": test_latents,
+                    #     "imagery_latents": imagery_latents,
                     #     "surface": args.surface,
                     #     "resolution": args.resolution,
                     # }
+                    # scores = calc_all_pairwise_accuracy_scores(
+                    #     test_latents, test_predicted_latents, test_stim_types,
+                    #     imagery_latents, imagery_predicted_latents, standardize_predictions=True
+                    # )
+                    # results.update(scores)
                     scores_df = calc_all_pairwise_accuracy_scores(latents, predicted_latents)
                     scores_df["model"] = model
                     scores_df["subject"] = subject
@@ -181,10 +167,16 @@
                     scores_df["num_voxels"] = fmri_betas[SPLIT_TRAIN].shape[1]
                     scores_df["surface"] = args.surface
                     scores_df["resolution"] = args.resolution
-
-                    # results.update(scores)
+                    # print(
+                    #     f"Best alpha: {best_alpha}\n"
+                    #     f"Pairwise acc (mean): {np.mean((results[ACC_CAPTIONS], results[ACC_IMAGES])):.4f}"
+                    #     f" | Pairwise acc (captions): {results[ACC_CAPTIONS]:.2f}"
+                    #     f" | Pairwise acc (images): {results[ACC_IMAGES]:.2f}"
+                    #     f" | Pairwise acc (imagery): {results[ACC_IMAGERY]:.2f}"
+                    #     f" | Pairwise acc (imagery whole test set): {results[ACC_IMAGERY_WHOLE_TEST]:.2f}"
+                    # )
                     print(
-                        f"Best alphas: {best_alpha}"
+                        f"Best alpha: {best_alpha}"
                     )
 
                     # results_no_standardization = calc_all_pairwise_accuracy_scores(
@@ -208,65 +200,6 @@
 
                     print(scores_df.to_string(index=False))
                     print('\n\n')
-=======
-                    test_fmri_betas = test_fmri_betas.astype(np.float32)
-                    test_predicted_latents = best_model.predict(test_fmri_betas)
-
-                    imagery_fmri_betas = imagery_fmri_betas.astype(np.float32)
-                    imagery_predicted_latents = best_model.predict(imagery_fmri_betas)
-
-                    results = {
-                        "alpha": best_alpha,
-                        "model": model,
-                        "subject": subject,
-                        "features": feats_config.features,
-                        "test_features": feats_config.test_features,
-                        "vision_features": feats_config.vision_features,
-                        "lang_features": feats_config.lang_features,
-                        "training_mode": training_mode,
-                        "mask": mask,
-                        "num_voxels": test_fmri_betas.shape[1],
-                        "stimulus_ids": test_stim_ids,
-                        "stimulus_types": test_stim_types,
-                        "imagery_stimulus_ids": imagery_stim_ids,
-                        "predictions": test_predicted_latents,
-                        "imagery_predictions": imagery_predicted_latents,
-                        "latents": test_latents,
-                        "imagery_latents": imagery_latents,
-                        "surface": args.surface,
-                        "resolution": args.resolution,
-                    }
-                    scores = calc_all_pairwise_accuracy_scores(
-                        test_latents, test_predicted_latents, test_stim_types,
-                        imagery_latents, imagery_predicted_latents, standardize_predictions=True
-                    )
-                    results.update(scores)
-                    print(
-                        f"Best alpha: {best_alpha}\n"
-                        f"Pairwise acc (mean): {np.mean((results[ACC_CAPTIONS], results[ACC_IMAGES])):.4f}"
-                        f" | Pairwise acc (captions): {results[ACC_CAPTIONS]:.2f}"
-                        f" | Pairwise acc (images): {results[ACC_IMAGES]:.2f}"
-                        f" | Pairwise acc (imagery): {results[ACC_IMAGERY]:.2f}"
-                        f" | Pairwise acc (imagery whole test set): {results[ACC_IMAGERY_WHOLE_TEST]:.2f}"
-                    )
-
-                    os.makedirs(os.path.dirname(results_file_path), exist_ok=True)
-                    pickle.dump(results, open(results_file_path, 'wb'))
-
-                    results_no_standardization = calc_all_pairwise_accuracy_scores(
-                        test_latents, test_predicted_latents, test_stim_types,
-                        imagery_latents, imagery_predicted_latents, standardize_predictions=False
-                    )
-                    print(
-                        f"Without standardization of predictions:\n"
-                        f"Pairwise acc (mean): {np.mean((results_no_standardization[ACC_CAPTIONS], results_no_standardization[ACC_IMAGES])):.4f}"
-                        f" | Pairwise acc (captions): {results_no_standardization[ACC_CAPTIONS]:.2f}"
-                        f" | Pairwise acc (images): {results_no_standardization[ACC_IMAGES]:.2f}"
-                        f" | Pairwise acc (imagery): {results_no_standardization[ACC_IMAGERY]:.2f}"
-                        f" | Pairwise acc (imagery whole test set): "
-                        f"{results_no_standardization[ACC_IMAGERY_WHOLE_TEST]:.2f}"
-                    )
->>>>>>> c5e31024
 
 
 def get_args():
